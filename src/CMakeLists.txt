--- conflicted
+++ resolved
@@ -350,16 +350,12 @@
 source_group("Extern\\stb" FILES ${Source_Files__Lib__stb})
 target_sources(libultraship PRIVATE ${Source_Files__Lib__stb})
 
-<<<<<<< HEAD
 #=================== metal-cpp ===================
 
 if (CMAKE_SYSTEM_NAME STREQUAL "Darwin")
     target_include_directories(libultraship PRIVATE ${CMAKE_CURRENT_SOURCE_DIR}/../extern/metal-cpp)
 endif()
 
-
-=======
->>>>>>> bb55f343
 #=================== Packages & Includes ===================
 
 target_include_directories(libultraship
@@ -395,18 +391,14 @@
 if (CMAKE_SYSTEM_NAME STREQUAL "Darwin")
     find_Library(OSX_FOUNDATION Foundation)
     find_Library(OSX_AVFOUNDATION AVFoundation)
-<<<<<<< HEAD
-    find_library(METAL Metal)
-    find_library(QUARTZCORE QuartzCore)
-    target_link_libraries(libultraship PRIVATE ${OSX_FOUNDATION} ${OSX_AVFOUNDATION} ${METAL} ${QUARTZCORE} ${CMAKE_DL_LIBS})
-=======
     find_Library(OSX_COREFOUNDATION CoreFoundation)
     find_Library(OSX_COREAUDIO CoreAudio)
     find_Library(OSX_COREAUDIOKIT CoreAudioKit)
     find_Library(OSX_AUDIOTOOLBOX AudioToolbox)
     find_Library(OSX_AUDIOUNIT AudioUnit)
-    target_link_libraries(libultraship PRIVATE OpenEmuHelpers ${OSX_FOUNDATION} ${OSX_AVFOUNDATION} ${OSX_COREFOUNDATION} ${OSX_AUDIOTOOLBOX} ${OSX_AUDIOUNIT} ${OSX_COREAUDIO} ${OSX_COREAUDIOKIT} ${CMAKE_DL_LIBS})
->>>>>>> bb55f343
+    find_library(OSX_METAL Metal)
+    find_library(OSX_QUARTZCORE QuartzCore)
+    target_link_libraries(libultraship PRIVATE OpenEmuHelpers ${OSX_METAL} ${OSX_QUARTZCORE} ${OSX_FOUNDATION} ${OSX_AVFOUNDATION} ${OSX_COREFOUNDATION} ${OSX_AUDIOTOOLBOX} ${OSX_AUDIOUNIT} ${OSX_COREAUDIO} ${OSX_COREAUDIOKIT} ${CMAKE_DL_LIBS})
 endif()
 
 if (CMAKE_SYSTEM_NAME STREQUAL "Linux")
@@ -426,10 +418,6 @@
     )
 endif()
 
-<<<<<<< HEAD
-=======
-
->>>>>>> bb55f343
 if(CMAKE_SYSTEM_NAME STREQUAL "Darwin")
     set_target_properties(${PROJECT_NAME} PROPERTIES
         XCODE_ATTRIBUTE_CLANG_ENABLE_OBJC_ARC YES 
