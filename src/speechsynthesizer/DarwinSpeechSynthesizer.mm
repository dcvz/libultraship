//
//  DarwinSpeechSynthesizer.mm
//  libultraship
//
//  Created by David Chavez on 22.11.22.
//

#include "DarwinSpeechSynthesizer.h"
#import <AVFoundation/AVFoundation.h>

namespace Ship {
DarwinSpeechSynthesizer::DarwinSpeechSynthesizer() {}

bool DarwinSpeechSynthesizer::DoInit() {
<<<<<<< HEAD
    mSynthesizer = (__bridge_retained void*)[[AVSpeechSynthesizer alloc] init];
=======
    mSynthesizer = (__bridge_retained void *)[[AVSpeechSynthesizer alloc] init];
>>>>>>> bb55f343
    return true;
}

void DarwinSpeechSynthesizer::Speak(const char* text) {
    AVSpeechUtterance *utterance = [AVSpeechUtterance speechUtteranceWithString:@(text)];
    [utterance setVoice:[AVSpeechSynthesisVoice voiceWithIdentifier:@"com.apple.voice.compact.en-US.Samantha"]];

    if (@available(macOS 11.0, *)) {
        [utterance setPrefersAssistiveTechnologySettings:YES];
    }

    [(__bridge AVSpeechSynthesizer *)mSynthesizer stopSpeakingAtBoundary:AVSpeechBoundaryImmediate];
    [(__bridge AVSpeechSynthesizer *)mSynthesizer speakUtterance:utterance];
}
}<|MERGE_RESOLUTION|>--- conflicted
+++ resolved
@@ -12,11 +12,7 @@
 DarwinSpeechSynthesizer::DarwinSpeechSynthesizer() {}
 
 bool DarwinSpeechSynthesizer::DoInit() {
-<<<<<<< HEAD
-    mSynthesizer = (__bridge_retained void*)[[AVSpeechSynthesizer alloc] init];
-=======
     mSynthesizer = (__bridge_retained void *)[[AVSpeechSynthesizer alloc] init];
->>>>>>> bb55f343
     return true;
 }
 
