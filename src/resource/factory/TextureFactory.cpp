#include "resource/factory/TextureFactory.h"
#include "resource/type/Texture.h"
#include "spdlog/spdlog.h"

namespace Ship {

std::shared_ptr<Resource> TextureFactory::ReadResource(uint32_t version, std::shared_ptr<BinaryReader> reader) {
    auto resource = std::make_shared<Texture>();
    std::shared_ptr<ResourceVersionFactory> factory = nullptr;

    switch ((Version)version) {
        case Version::Deckard:
            factory = std::make_shared<TextureFactoryV0>();
            break;
<<<<<<< HEAD
        case 9:
=======
        case Version::Roy:
>>>>>>> 95c09a2f
            factory = std::make_shared<TextureFactoryV1>();
            break;
    }

    if (factory == nullptr) {
        SPDLOG_ERROR("Failed to load Texture with version {}", version);
        return nullptr;
    }

    factory->ParseFileBinary(reader, resource);

    return resource;
}

void TextureFactoryV0::ParseFileBinary(std::shared_ptr<BinaryReader> reader, std::shared_ptr<Resource> resource) {
    std::shared_ptr<Texture> texture = std::static_pointer_cast<Texture>(resource);
    ResourceVersionFactory::ParseFileBinary(reader, texture);

    texture->Type = (TextureType)reader->ReadUInt32();
    texture->Width = reader->ReadUInt32();
    texture->Height = reader->ReadUInt32();

    uint32_t dataSize = reader->ReadUInt32();

    texture->ImageDataSize = dataSize;
    texture->ImageData = new uint8_t[dataSize];

    reader->Read((char*)texture->ImageData, dataSize);
}

void TextureFactoryV1::ParseFileBinary(std::shared_ptr<BinaryReader> reader, std::shared_ptr<Resource> resource) {
    std::shared_ptr<Texture> texture = std::static_pointer_cast<Texture>(resource);
    ResourceVersionFactory::ParseFileBinary(reader, texture);

    texture->Type = (TextureType)reader->ReadUInt32();
    texture->Width = reader->ReadUInt32();
    texture->Height = reader->ReadUInt32();
    texture->Flags = reader->ReadUInt32();
    texture->HByteScale = reader->ReadFloat();
    texture->VPixelScale = reader->ReadFloat();

    uint32_t dataSize = reader->ReadUInt32();

    texture->ImageDataSize = dataSize;
    texture->ImageData = new uint8_t[dataSize];

    reader->Read((char*)texture->ImageData, dataSize);
}
} // namespace Ship<|MERGE_RESOLUTION|>--- conflicted
+++ resolved
@@ -12,11 +12,7 @@
         case Version::Deckard:
             factory = std::make_shared<TextureFactoryV0>();
             break;
-<<<<<<< HEAD
-        case 9:
-=======
         case Version::Roy:
->>>>>>> 95c09a2f
             factory = std::make_shared<TextureFactoryV1>();
             break;
     }
