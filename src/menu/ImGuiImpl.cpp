#define NOMINMAX

#include "ImGuiImpl.h"

#include <iostream>
#include <map>
#include <utility>
#include <string>
#include <algorithm>
#include <vector>

#include "menu/Console.h"
#include "misc/Hooks.h"
#define IMGUI_DEFINE_MATH_OPERATORS
#include <ImGui/imgui_internal.h>
#include "resource/ResourceMgr.h"
#include "core/Window.h"
#include "core/bridge/consolevariablebridge.h"
#include "menu/GameOverlay.h"
#include "resource/type/Texture.h"
#include "graphic/Fast3D/gfx_pc.h"
#include <stb/stb_image.h>
#include "graphic/Fast3D/gfx_rendering_api.h"
#include <spdlog/common.h>

#ifdef __WIIU__
#include <gx2/registers.h> // GX2SetViewport / GX2SetScissor

#include <ImGui/backends/wiiu/imgui_impl_gx2.h>
#include <ImGui/backends/wiiu/imgui_impl_wiiu.h>

#include "graphic/Fast3D/gfx_wiiu.h"
#include "graphic/Fast3D/gfx_gx2.h"
#endif

#if __APPLE__
#include <SDL_hints.h>
#include <SDL_video.h>

#include "graphic/Fast3D/gfx_metal.h"
#include <ImGui/backends/imgui_impl_metal.h>
#include <ImGui/backends/imgui_impl_sdl.h>
#else
#include <SDL2/SDL_hints.h>
#include <SDL2/SDL_video.h>
#endif

#ifdef __SWITCH__
#include "port/switch/SwitchImpl.h"
#endif

#ifdef ENABLE_OPENGL
#include <ImGui/backends/imgui_impl_opengl3.h>
#include <ImGui/backends/imgui_impl_sdl.h>

#endif

#if defined(ENABLE_DX11) || defined(ENABLE_DX12)
#include <graphic/Fast3D/gfx_direct3d11.h>
#include <ImGui/backends/imgui_impl_dx11.h>
#include <ImGui/backends/imgui_impl_win32.h>
#include <Windows.h>

IMGUI_IMPL_API LRESULT ImGui_ImplWin32_WndProcHandler(HWND hWnd, UINT msg, WPARAM wParam, LPARAM lParam);

#endif

using namespace Ship;
bool oldCursorState = true;

#define BindButton(btn, status)                                                                                     \
    ImGui::Image(GetTextureByID(DefaultAssets[btn]->textureId), ImVec2(16.0f * scale, 16.0f * scale), ImVec2(0, 0), \
                 ImVec2(1.0f, 1.0f), ImVec4(255, 255, 255, (status) ? 255 : 0));

#define TOGGLE_BTN ImGuiKey_F1
#define TOGGLE_PAD_BTN ImGuiKey_GamepadBack
#define HOOK(b) \
    if (b)      \
        needs_save = true;
OSContPad* pads;

std::map<std::string, GameAsset*> DefaultAssets;
std::vector<std::string> emptyArgs;

namespace SohImGui {

WindowImpl impl;
ImGuiIO* io;
std::shared_ptr<Console> console = std::make_shared<Console>();
GameOverlay* overlay = new GameOverlay;
InputEditor* controller = new InputEditor;
static ImVector<ImRect> s_GroupPanelLabelStack;

std::function<void(void)> clientDrawMenu;
std::function<void(void)> clientSetupHooks;

bool needs_save = false;
int lastRenderingBackendID = 0;
int lastAudioBackendID = 0;
bool statsWindowOpen;

const char* filters[3] = {
#ifdef __WIIU__
    "",
#else
    "Three-Point",
#endif
    "Linear", "None"
};

std::vector<std::pair<const char*, const char*>> renderingBackends = {
#ifdef _WIN32
    { "dx11", "DirectX" },
#endif
#ifndef __WIIU__
    { "sdl", "OpenGL" }
#else
    { "wiiu", "GX2" }
#endif
};

std::vector<std::pair<const char*, const char*>> audioBackends = {
#ifdef _WIN32
    { "wasapi", "Windows Audio Session API" },
#endif
#if defined(__linux)
    { "pulse", "PulseAudio" },
#endif
    { "sdl", "SDL Audio" }
};

std::map<std::string, std::vector<std::string>> hiddenwindowCategories;
std::map<std::string, std::vector<std::string>> windowCategories;
std::map<std::string, CustomWindow> customWindows;

void InitSettings() {
    clientSetupHooks();
    Ship::RegisterHook<Ship::GfxInit>([] {
        gfx_get_current_rendering_api()->set_texture_filter(
            (FilteringMode)CVarGetInteger("gTextureFilter", FILTER_THREE_POINT));
        if (CVarGetInteger("gConsoleEnabled", 0)) {
            console->Open();
        } else {
            console->Close();
        }

        if (CVarGetInteger("gControllerConfigurationEnabled", 0)) {
            controller->Open();
        } else {
            controller->Close();
        }
    });
}

void PopulateBackendIds(std::shared_ptr<Mercury> cfg) {
    std::string renderingBackend = cfg->getString("Window.GfxBackend");
    std::string gfxApi = cfg->getString("Window.GfxApi");

    int matchType = 2; // 0 = backend, 1 = gfxApi, 2 = both

    if (renderingBackend.empty() && gfxApi.empty()) {
        lastRenderingBackendID = 0;
    } else if (gfxApi.empty()) { // only backend is set
        matchType = 0;
    } else if (renderingBackend.empty()) { // only gfxApi is set
        matchType = 1;
    }

    for (size_t i = 0; i < renderingBackends.size(); i++) {
        if (matchType == 0 && renderingBackend == renderingBackends[i].first) {
            lastRenderingBackendID = i;
        }

        if (matchType == 1 && gfxApi == renderingBackends[i].second) {
            lastRenderingBackendID = i;
        }

        if (matchType == 2 && renderingBackend == renderingBackends[i].first && gfxApi == renderingBackends[i].second) {
            lastRenderingBackendID = i;
        }
    }

    std::string audioBackend = cfg->getString("Window.AudioBackend");
    if (audioBackend.empty()) {
        lastAudioBackendID = 0;
    } else {
        for (size_t i = 0; i < audioBackends.size(); i++) {
            if (audioBackend == audioBackends[i].first) {
                lastAudioBackendID = i;
                break;
            }
        }
    }
}

void ImGuiWMInit() {
    switch (impl.backend) {
#ifdef __WIIU__
        case Backend::GX2:
            ImGui_ImplWiiU_Init();
            break;
#else
        case Backend::SDL:
            SDL_SetHint(SDL_HINT_TOUCH_MOUSE_EVENTS, "1");
<<<<<<< HEAD
            if (impl.metal.window) {
                ImGui_ImplSDL2_InitForMetal(static_cast<SDL_Window*>(impl.metal.window));
                break;
            }

            ImGui_ImplSDL2_InitForOpenGL(static_cast<SDL_Window*>(impl.opengl.window), impl.opengl.context);
=======
            SDL_SetHint(SDL_HINT_JOYSTICK_ALLOW_BACKGROUND_EVENTS, "1");
            ImGui_ImplSDL2_InitForOpenGL(static_cast<SDL_Window*>(impl.sdl.window), impl.sdl.context);
>>>>>>> d3e42d7f
            break;
#endif
#if defined(ENABLE_DX11) || defined(ENABLE_DX12)
        case Backend::DX11:
            ImGui_ImplWin32_Init(impl.dx11.window);
            break;
#endif
        default:
            break;
    }
}

void ImGuiBackendInit() {
    switch (impl.backend) {
#ifdef __WIIU__
        case Backend::GX2:
            ImGui_ImplGX2_Init();
            break;
#else
        case Backend::SDL:
#ifdef __APPLE__
            if (impl.metal.renderer) {
                Metal_Init(impl.metal.renderer);
                break;
            }

            ImGui_ImplOpenGL3_Init("#version 410 core");
#else
            ImGui_ImplOpenGL3_Init("#version 120");
#endif
            break;
#endif

#if defined(ENABLE_DX11) || defined(ENABLE_DX12)
        case Backend::DX11:
            ImGui_ImplDX11_Init(static_cast<ID3D11Device*>(impl.dx11.device),
                                static_cast<ID3D11DeviceContext*>(impl.dx11.device_context));
            break;
#endif
        default:
            break;
    }
}

void ImGuiProcessEvent(EventImpl event) {
    switch (impl.backend) {
#ifdef __WIIU__
        case Backend::GX2:
            if (!ImGui_ImplWiiU_ProcessInput((ImGui_ImplWiiU_ControllerInput*)event.gx2.input)) {}
            break;
#else
        case Backend::SDL:
            ImGui_ImplSDL2_ProcessEvent(static_cast<const SDL_Event*>(event.sdl.event));
            break;
#endif
#if defined(ENABLE_DX11) || defined(ENABLE_DX12)
        case Backend::DX11:
            ImGui_ImplWin32_WndProcHandler(static_cast<HWND>(event.win32.handle), event.win32.msg, event.win32.wparam,
                                           event.win32.lparam);
            break;
#endif
        default:
            break;
    }
}

void ImGuiWMNewFrame() {
    switch (impl.backend) {
#ifdef __WIIU__
        case Backend::GX2:
            break;
#else
        case Backend::SDL:
            ImGui_ImplSDL2_NewFrame();
            break;
#endif
#if defined(ENABLE_DX11) || defined(ENABLE_DX12)
        case Backend::DX11:
            ImGui_ImplWin32_NewFrame();
            break;
#endif
        default:
            break;
    }
}

void ImGuiBackendNewFrame() {
    switch (impl.backend) {
#ifdef __WIIU__
        case Backend::GX2:
            io->DeltaTime = (float)frametime / 1000.0f / 1000.0f;
            ImGui_ImplGX2_NewFrame();
            break;
#else
        case Backend::SDL:
#ifdef __APPLE__
            if (impl.metal.renderer) {
                Metal_NewFrame(impl.metal.renderer);
                break;
            }
#endif
            ImGui_ImplOpenGL3_NewFrame();
            break;
#endif
#if defined(ENABLE_DX11) || defined(ENABLE_DX12)
        case Backend::DX11:
            ImGui_ImplDX11_NewFrame();
            break;
#endif
        default:
            break;
    }
}

void ImGuiRenderDrawData(ImDrawData* data) {
    switch (impl.backend) {
#ifdef __WIIU__
        case Backend::GX2:
            ImGui_ImplGX2_RenderDrawData(data);

            // Reset viewport and scissor for drawing the keyboard
            GX2SetViewport(0.0f, 0.0f, io->DisplaySize.x, io->DisplaySize.y, 0.0f, 1.0f);
            GX2SetScissor(0, 0, io->DisplaySize.x, io->DisplaySize.y);
            ImGui_ImplWiiU_DrawKeyboardOverlay();
            break;
#else
        case Backend::SDL:
#ifdef __APPLE__
            if (impl.metal.renderer) {
                Metal_RenderDrawData(data);
                break;
            }
#endif
            ImGui_ImplOpenGL3_RenderDrawData(data);
            break;
#endif
#if defined(ENABLE_DX11) || defined(ENABLE_DX12)
        case Backend::DX11:
            ImGui_ImplDX11_RenderDrawData(data);
            break;
#endif
        default:
            break;
    }
}

bool supportsWindowedFullscreen() {
#ifdef __SWITCH__
    return false;
#endif

    // We don't yet support windowed fullscreen on DirectX
    switch (impl.backend) {
        case Backend::SDL:
            return true;
        default:
            return false;
    }
}

bool supportsViewports() {
#ifdef __SWITCH__
    return false;
#endif

    switch (impl.backend) {
        case Backend::DX11:
            return true;
        case Backend::SDL:
            return true;
        default:
            return false;
    }
}

bool useViewports() {
    return supportsViewports() && CVarGetInteger("gEnableMultiViewports", 1);
}

void LoadTexture(const std::string& name, const std::string& path) {
    GfxRenderingAPI* api = gfx_get_current_rendering_api();
    const auto res = Window::GetInstance()->GetResourceManager()->LoadFile(path);

    const auto asset = new GameAsset{ api->new_texture() };
    uint8_t* imgData = stbi_load_from_memory(reinterpret_cast<const stbi_uc*>(res->Buffer.get()), res->BufferSize,
                                             &asset->width, &asset->height, nullptr, 4);

    if (imgData == nullptr) {
        std::cout << "Found error: " << stbi_failure_reason() << std::endl;
        return;
    }

    api->select_texture(0, asset->textureId);
    api->set_sampler_parameters(0, false, 0, 0);
    api->upload_texture(imgData, asset->width, asset->height);

    DefaultAssets[name] = asset;
    stbi_image_free(imgData);
}

// MARK: - Public API

void Init(WindowImpl window_impl) {
    CVarLoad();
    impl = window_impl;
    ImGuiContext* ctx = ImGui::CreateContext();
    ImGui::SetCurrentContext(ctx);
    io = &ImGui::GetIO();
    io->ConfigFlags |= ImGuiConfigFlags_DockingEnable | ImGuiConfigFlags_NoMouseCursorChange;
    io->Fonts->AddFontDefault();
    statsWindowOpen = CVarGetInteger("gStatsEnabled", 0);
    CVarRegisterInteger("gRandomizeRupeeNames", 1);
    CVarRegisterInteger("gRandoRelevantNavi", 1);
    CVarRegisterInteger("gRandoMatchKeyColors", 1);
    CVarRegisterInteger("gEnableMultiViewports", 1);
#ifdef __SWITCH__
    Ship::Switch::SetupFont(io->Fonts);
#endif

#ifdef __APPLE__
    if (Metal_IsSupported()) {
        renderingBackends.insert(renderingBackends.begin(), { "sdl", "Metal" });
    }
#endif

#ifdef __WIIU__
    // Scale everything by 2 for the Wii U
    ImGui::GetStyle().ScaleAllSizes(2.0f);
    io->FontGlobalScale = 2.0f;

    // Setup display sizes
    io->DisplaySize.x = window_impl.gx2.width;
    io->DisplaySize.y = window_impl.gx2.height;
#endif

    PopulateBackendIds(Window::GetInstance()->GetConfig());

    if (CVarGetInteger("gOpenMenuBar", 0) != 1) {
#if defined(__SWITCH__) || defined(__WIIU__)
        SohImGui::overlay->TextDrawNotification(30.0f, true, "Press - to access enhancements menu");
#else
        SohImGui::overlay->TextDrawNotification(30.0f, true, "Press F1 to access enhancements menu");
#endif
    }

    auto imguiIniPath = Ship::Window::GetPathRelativeToAppDirectory("imgui.ini");
    auto imguiLogPath = Ship::Window::GetPathRelativeToAppDirectory("imgui_log.txt");
    io->IniFilename = strcpy(new char[imguiIniPath.length() + 1], imguiIniPath.c_str());
    io->LogFilename = strcpy(new char[imguiLogPath.length() + 1], imguiLogPath.c_str());

    if (useViewports()) {
        io->ConfigFlags |= ImGuiConfigFlags_ViewportsEnable;
    }

    if (CVarGetInteger("gControlNav", 0) && CVarGetInteger("gOpenMenuBar", 0)) {
        io->ConfigFlags |= ImGuiConfigFlags_NavEnableGamepad;
    } else {
        io->ConfigFlags &= ~ImGuiConfigFlags_NavEnableGamepad;
    }

    console->Init();
    overlay->Init();
    controller->Init();
    ImGuiWMInit();
    ImGuiBackendInit();
#ifdef __SWITCH__
    ImGui::GetStyle().ScaleAllSizes(2);
#endif

    Ship::RegisterHook<Ship::GfxInit>([] {
        bool menuBarOpen = CVarGetInteger("gOpenMenuBar", 0);
        Window::GetInstance()->SetMenuBar(menuBarOpen);
        if (Window::GetInstance()->IsFullscreen()) {
            setCursorVisibility(menuBarOpen);
        }

        LoadTexture("Game_Icon", "assets/ship_of_harkinian/icons/gSohIcon.png");
        LoadTexture("A-Btn", "assets/ship_of_harkinian/buttons/ABtn.png");
        LoadTexture("B-Btn", "assets/ship_of_harkinian/buttons/BBtn.png");
        LoadTexture("L-Btn", "assets/ship_of_harkinian/buttons/LBtn.png");
        LoadTexture("R-Btn", "assets/ship_of_harkinian/buttons/RBtn.png");
        LoadTexture("Z-Btn", "assets/ship_of_harkinian/buttons/ZBtn.png");
        LoadTexture("Start-Btn", "assets/ship_of_harkinian/buttons/StartBtn.png");
        LoadTexture("C-Left", "assets/ship_of_harkinian/buttons/CLeft.png");
        LoadTexture("C-Right", "assets/ship_of_harkinian/buttons/CRight.png");
        LoadTexture("C-Up", "assets/ship_of_harkinian/buttons/CUp.png");
        LoadTexture("C-Down", "assets/ship_of_harkinian/buttons/CDown.png");
    });

    Ship::RegisterHook<Ship::ControllerRead>([](OSContPad* cont_pad) { pads = cont_pad; });

    InitSettings();

    CVarSetInteger("gRandoGenerating", 0);
    CVarSetInteger("gNewSeedGenerated", 0);
    CVarSetInteger("gNewFileDropped", 0);
    CVarSetString("gDroppedFile", "None");

#ifdef __SWITCH__
    Switch::ApplyOverclock();
#endif
}

void Update(EventImpl event) {
    if (needs_save) {
        CVarSave();
        needs_save = false;
    }
    ImGuiProcessEvent(event);
}

void DrawMainMenuAndCalculateGameSize(void) {
    console->Update();
    ImGuiBackendNewFrame();
    ImGuiWMNewFrame();
    ImGui::NewFrame();

    const std::shared_ptr<Window> wnd = Window::GetInstance();
    const std::shared_ptr<Mercury> pConf = Window::GetInstance()->GetConfig();

    ImGuiWindowFlags window_flags = ImGuiWindowFlags_NoDocking | ImGuiWindowFlags_NoBackground |
                                    ImGuiWindowFlags_NoTitleBar | ImGuiWindowFlags_NoCollapse |
                                    ImGuiWindowFlags_NoMove | ImGuiWindowFlags_NoBringToFrontOnFocus |
                                    ImGuiWindowFlags_NoNavFocus | ImGuiWindowFlags_NoResize;
    if (CVarGetInteger("gOpenMenuBar", 0)) {
        window_flags |= ImGuiWindowFlags_MenuBar;
    }

    const ImGuiViewport* viewport = ImGui::GetMainViewport();
    ImGui::SetNextWindowPos(viewport->WorkPos);
    ImGui::SetNextWindowSize(ImVec2((int)wnd->GetCurrentWidth(), (int)wnd->GetCurrentHeight()));
    ImGui::SetNextWindowViewport(viewport->ID);
    ImGui::PushStyleVar(ImGuiStyleVar_WindowPadding, ImVec2(0.0f, 0.0f));
    ImGui::PushStyleVar(ImGuiStyleVar_WindowBorderSize, 0.0f);
    ImGui::PushStyleVar(ImGuiStyleVar_ChildBorderSize, 0.0f);
    ImGui::Begin("Main - Deck", nullptr, window_flags);
    ImGui::PopStyleVar(3);

    ImVec2 top_left_pos = ImGui::GetWindowPos();

    const ImGuiID dockId = ImGui::GetID("main_dock");

    if (!ImGui::DockBuilderGetNode(dockId)) {
        ImGui::DockBuilderRemoveNode(dockId);
        ImGui::DockBuilderAddNode(dockId, ImGuiDockNodeFlags_NoTabBar);

        ImGui::DockBuilderDockWindow("Main Game", dockId);

        ImGui::DockBuilderFinish(dockId);
    }

    ImGui::DockSpace(dockId, ImVec2(0.0f, 0.0f), ImGuiDockNodeFlags_None | ImGuiDockNodeFlags_NoDockingInCentralNode);

    if (ImGui::IsKeyPressed(TOGGLE_BTN) || (ImGui::IsKeyPressed(TOGGLE_PAD_BTN) && CVarGetInteger("gControlNav", 0))) {
        bool menuBar = !CVarGetInteger("gOpenMenuBar", 0);
        CVarSetInteger("gOpenMenuBar", menuBar);
        needs_save = true;
        Window::GetInstance()->SetMenuBar(menuBar);
        if (Window::GetInstance()->IsFullscreen()) {
            setCursorVisibility(menuBar);
        }
        Window::GetInstance()->GetControlDeck()->SaveControllerSettings();
        if (CVarGetInteger("gControlNav", 0) && CVarGetInteger("gOpenMenuBar", 0)) {
            io->ConfigFlags |= ImGuiConfigFlags_NavEnableGamepad;
        } else {
            io->ConfigFlags &= ~ImGuiConfigFlags_NavEnableGamepad;
        }
    }

#if __APPLE__
    if ((ImGui::IsKeyDown(ImGuiKey_LeftSuper) || ImGui::IsKeyDown(ImGuiKey_RightSuper)) &&
        ImGui::IsKeyPressed(ImGuiKey_R, false)) {
        DispatchConsoleCommand("reset");
    }
#else
    if ((ImGui::IsKeyDown(ImGuiKey_LeftCtrl) || ImGui::IsKeyDown(ImGuiKey_RightCtrl)) &&
        ImGui::IsKeyPressed(ImGuiKey_R, false)) {
        DispatchConsoleCommand("reset");
    }
#endif

    if (ImGui::BeginMenuBar()) {
        if (DefaultAssets.contains("Game_Icon")) {
#ifdef __SWITCH__
            ImVec2 iconSize = ImVec2(20.0f, 20.0f);
            float posScale = 1.0f;
#elif defined(__WIIU__)
            ImVec2 iconSize = ImVec2(16.0f * 2, 16.0f * 2);
            float posScale = 2.0f;
#else
            ImVec2 iconSize = ImVec2(16.0f, 16.0f);
            float posScale = 1.0f;
#endif
            ImGui::SetCursorPos(ImVec2(5, 2.5f) * posScale);
            ImGui::Image(GetTextureByID(DefaultAssets["Game_Icon"]->textureId), iconSize);
            ImGui::SameLine();
            ImGui::SetCursorPos(ImVec2(25, 0) * posScale);
        }

        static ImVec2 windowPadding(8.0f, 8.0f);

        ImGui::PushStyleVar(ImGuiStyleVar_WindowPadding, windowPadding);
        if (ImGui::BeginMenu("Shipwright")) {
            if (ImGui::MenuItem("Reset",
#if __APPLE__
                                "Command-R"
#else
                                "Ctrl+R"
#endif
                                )) {
                console->Dispatch("reset");
            }
#if !defined(__SWITCH__) && !defined(__WIIU__)
            const char* keyboardShortcut = SohImGui::GetCurrentRenderingBackend().first == "sdl" ? "F10" : "ALT+Enter";
            if (ImGui::MenuItem("Toggle Fullscreen", keyboardShortcut)) {
                Window::GetInstance()->ToggleFullscreen();
            }
            if (ImGui::MenuItem("Quit")) {
                Window::GetInstance()->Close();
            }
#endif
            ImGui::EndMenu();
        }

        ImGui::SetCursorPosY(0.0f);

        clientDrawMenu();

        ImGui::PopStyleVar(1);
        ImGui::EndMenuBar();
    }

    ImGui::End();

    for (const auto& category : hiddenwindowCategories) {
        ImGui::PushStyleColor(ImGuiCol_Border, ImVec4(0, 0, 0, 0));
        ImGui::SetNextWindowSize(ImVec2(0, 0));
        ImGuiWindowFlags HiddenWndFlags = ImGuiWindowFlags_NoFocusOnAppearing | ImGuiWindowFlags_NoBackground |
                                          ImGuiWindowFlags_NoSavedSettings | ImGuiWindowFlags_NoTitleBar |
                                          ImGuiWindowFlags_NoResize | ImGuiWindowFlags_NoNavInputs |
                                          ImGuiWindowFlags_NoMove | ImGuiWindowFlags_NoNavFocus |
                                          ImGuiWindowFlags_NoMouseInputs | ImGuiWindowFlags_NoDecoration;
        ImGui::Begin(category.first.c_str(), nullptr, HiddenWndFlags);
        ImGui::End();
        ImGui::PopStyleColor();
    }

    if (CVarGetInteger("gStatsEnabled", 0)) {
        if (!statsWindowOpen) {
            CVarSetInteger("gStatsEnabled", 0);
        }
        const float framerate = ImGui::GetIO().Framerate;
        ImGui::PushStyleColor(ImGuiCol_Border, ImVec4(0, 0, 0, 0));
        ImGui::Begin("Debug Stats", &statsWindowOpen, ImGuiWindowFlags_NoFocusOnAppearing);

#if defined(_WIN32)
        ImGui::Text("Platform: Windows");
#elif defined(__APPLE__)
        ImGui::Text("Platform: macOS");
#elif defined(__SWITCH__)
        ImGui::Text("Platform: Nintendo Switch");
#elif defined(__WIIU__)
        ImGui::Text("Platform: Nintendo Wii U");
#elif defined(__linux__)
        ImGui::Text("Platform: Linux");
#else
        ImGui::Text("Platform: Unknown");
#endif
        ImGui::Text("Status: %.3f ms/frame (%.1f FPS)", 1000.0f / framerate, framerate);
        ImGui::End();
        ImGui::PopStyleColor();
    }

    console->Draw();
    controller->DrawHud();

    for (auto& windowIter : customWindows) {
        CustomWindow& window = windowIter.second;
        if (window.drawFunc != nullptr) {
            window.drawFunc(window.enabled);
        }
    }

    ImGui::PushStyleVar(ImGuiStyleVar_WindowPadding, ImVec2(0, 0));
    ImGui::PushStyleVar(ImGuiStyleVar_WindowBorderSize, 0.0f);
    ImGui::PushStyleVar(ImGuiStyleVar_ChildBorderSize, 0.0f);
    ImGui::PushStyleColor(ImGuiCol_ChildBg, ImVec4(0.0f, 0.0f, 0.0f, 0.0f));
    ImGuiWindowFlags flags = ImGuiWindowFlags_NoTitleBar | ImGuiWindowFlags_NoCollapse | ImGuiWindowFlags_NoResize |
                             ImGuiWindowFlags_NoMove | ImGuiWindowFlags_NoBackground;
    ImGui::Begin("Main Game", nullptr, flags);
    ImGui::PopStyleVar(3);
    ImGui::PopStyleColor();

    ImVec2 main_pos = ImGui::GetWindowPos();
    main_pos.x -= top_left_pos.x;
    main_pos.y -= top_left_pos.y;
    ImVec2 size = ImGui::GetContentRegionAvail();
    ImVec2 pos = ImVec2(0, 0);
    gfx_current_dimensions.width = (uint32_t)(size.x * gfx_current_dimensions.internal_mul);
    gfx_current_dimensions.height = (uint32_t)(size.y * gfx_current_dimensions.internal_mul);
    gfx_current_game_window_viewport.x = (int16_t)main_pos.x;
    gfx_current_game_window_viewport.y = (int16_t)main_pos.y;
    gfx_current_game_window_viewport.width = (int16_t)size.x;
    gfx_current_game_window_viewport.height = (int16_t)size.y;

    switch (CVarGetInteger("gLowResMode", 0)) {
        case 1: { // N64 Mode
            gfx_current_dimensions.width = 320;
            gfx_current_dimensions.height = 240;
            const int sw = size.y * 320 / 240;
            gfx_current_game_window_viewport.x += ((int)size.x - sw) / 2;
            gfx_current_game_window_viewport.width = sw;
            pos = ImVec2(size.x / 2 - sw / 2, 0);
            size = ImVec2(sw, size.y);
            break;
        }
        case 2: { // 240p Widescreen
            const int vertRes = 240;
            gfx_current_dimensions.width = vertRes * size.x / size.y;
            gfx_current_dimensions.height = vertRes;
            break;
        }
        case 3: { // 480p Widescreen
            const int vertRes = 480;
            gfx_current_dimensions.width = vertRes * size.x / size.y;
            gfx_current_dimensions.height = vertRes;
            break;
        }
    }

    overlay->Draw();
}

void RegisterMenuDrawMethod(std::function<void(void)> drawMethod) {
    clientDrawMenu = drawMethod;
}

void AddSetupHooksDelegate(std::function<void(void)> setupHooksMethod) {
    clientSetupHooks = setupHooksMethod;
}

void DrawFramebufferAndGameInput(void) {
    const ImVec2 main_pos = ImGui::GetWindowPos();
    ImVec2 size = ImGui::GetContentRegionAvail();
    ImVec2 pos = ImVec2(0, 0);
    if (CVarGetInteger("gLowResMode", 0) == 1) {
        const float sw = size.y * 320.0f / 240.0f;
        pos = ImVec2(size.x / 2 - sw / 2, 0);
        size = ImVec2(sw, size.y);
    }
    if (gfxFramebuffer) {
        // ImGui::ImageSimple(reinterpret_cast<ImTextureID>(gfxFramebuffer), pos, size);
        ImGui::SetCursorPos(pos);
        ImGui::Image(reinterpret_cast<ImTextureID>(gfxFramebuffer), size);
    }

    ImGui::End();

#ifdef __WIIU__
    const float scale = CVarGetFloat("gInputScale", 1.0f) * 2.0f;
#else
    const float scale = CVarGetFloat("gInputScale", 1.0f);
#endif

    ImVec2 BtnPos = ImVec2(160 * scale, 85 * scale);

    if (CVarGetInteger("gInputEnabled", 0)) {
        ImGui::SetNextWindowSize(BtnPos);
        ImGui::SetNextWindowPos(ImVec2(main_pos.x + size.x - BtnPos.x - 20, main_pos.y + size.y - BtnPos.y - 20));

        if (pads != nullptr && ImGui::Begin("Game Buttons", nullptr,
                                            ImGuiWindowFlags_NoTitleBar | ImGuiWindowFlags_NoScrollbar |
                                                ImGuiWindowFlags_NoResize | ImGuiWindowFlags_NoBackground)) {
            ImGui::SetCursorPosY(32 * scale);

            ImGui::BeginGroup();
            const ImVec2 cPos = ImGui::GetCursorPos();
            ImGui::SetCursorPos(ImVec2(cPos.x + 10 * scale, cPos.y - 20 * scale));
            BindButton("L-Btn", pads[0].button & BTN_L);
            ImGui::SetCursorPos(ImVec2(cPos.x + 16 * scale, cPos.y));
            BindButton("C-Up", pads[0].button & BTN_CUP);
            ImGui::SetCursorPos(ImVec2(cPos.x, cPos.y + 16 * scale));
            BindButton("C-Left", pads[0].button & BTN_CLEFT);
            ImGui::SetCursorPos(ImVec2(cPos.x + 32 * scale, cPos.y + 16 * scale));
            BindButton("C-Right", pads[0].button & BTN_CRIGHT);
            ImGui::SetCursorPos(ImVec2(cPos.x + 16 * scale, cPos.y + 32 * scale));
            BindButton("C-Down", pads[0].button & BTN_CDOWN);
            ImGui::EndGroup();

            ImGui::SameLine();

            ImGui::BeginGroup();
            const ImVec2 sPos = ImGui::GetCursorPos();
            ImGui::SetCursorPos(ImVec2(sPos.x + 21, sPos.y - 20 * scale));
            BindButton("Z-Btn", pads[0].button & BTN_Z);
            ImGui::SetCursorPos(ImVec2(sPos.x + 22, sPos.y + 16 * scale));
            BindButton("Start-Btn", pads[0].button & BTN_START);
            ImGui::EndGroup();

            ImGui::SameLine();

            ImGui::BeginGroup();
            const ImVec2 bPos = ImGui::GetCursorPos();
            ImGui::SetCursorPos(ImVec2(bPos.x + 20 * scale, bPos.y - 20 * scale));
            BindButton("R-Btn", pads[0].button & BTN_R);
            ImGui::SetCursorPos(ImVec2(bPos.x + 12 * scale, bPos.y + 8 * scale));
            BindButton("B-Btn", pads[0].button & BTN_B);
            ImGui::SetCursorPos(ImVec2(bPos.x + 28 * scale, bPos.y + 24 * scale));
            BindButton("A-Btn", pads[0].button & BTN_A);
            ImGui::EndGroup();

            ImGui::End();
        }
    }
}

void Render() {
    ImGui::Render();
    ImGuiRenderDrawData(ImGui::GetDrawData());
    if (io->ConfigFlags & ImGuiConfigFlags_ViewportsEnable) {
        if (impl.backend == Backend::SDL && impl.opengl.context != nullptr) {
            SDL_Window* backup_current_window = SDL_GL_GetCurrentWindow();
            SDL_GLContext backup_current_context = SDL_GL_GetCurrentContext();

            ImGui::UpdatePlatformWindows();
            ImGui::RenderPlatformWindowsDefault();

            SDL_GL_MakeCurrent(backup_current_window, backup_current_context);
        } else {
            ImGui::UpdatePlatformWindows();
            ImGui::RenderPlatformWindowsDefault();
        }
    }
}

void CancelFrame() {
    ImGui::EndFrame();
    if (io->ConfigFlags & ImGuiConfigFlags_ViewportsEnable) {
        ImGui::UpdatePlatformWindows();
    }
}

void DrawSettings() {
    overlay->DrawSettings();
}

Backend WindowBackend() {
    return impl.backend;
}

float WindowRefreshRate() {
    return gfx_get_detected_hz();
}

std::vector<std::pair<const char*, const char*>> GetAvailableRenderingBackends() {
    return renderingBackends;
}

std::vector<std::pair<const char*, const char*>> GetAvailableAudioBackends() {
    return audioBackends;
}

std::pair<const char*, const char*> GetCurrentRenderingBackend() {
    return renderingBackends[lastRenderingBackendID];
}

std::pair<const char*, const char*> GetCurrentAudioBackend() {
    return audioBackends[lastAudioBackendID];
}

void SetCurrentRenderingBackend(uint8_t index, std::pair<const char*, const char*> backend) {
    Window::GetInstance()->GetConfig()->setString("Window.GfxBackend", backend.first);
    Window::GetInstance()->GetConfig()->setString("Window.GfxApi", backend.second);
    lastRenderingBackendID = index;
}

void SetCurrentAudioBackend(uint8_t index, std::pair<const char*, const char*> backend) {
    Window::GetInstance()->GetConfig()->setString("Window.AudioBackend", backend.first);
    lastAudioBackendID = index;
}

const char** GetSupportedTextureFilters() {
    return filters;
}

void SetResolutionMultiplier(float multiplier) {
    gfx_current_dimensions.internal_mul = multiplier;
}

void SetMSAALevel(uint32_t value) {
    gfx_msaa_level = value;
}

void AddWindow(const std::string& category, const std::string& name, WindowDrawFunc drawFunc, bool isEnabled,
               bool isHidden) {
    if (customWindows.contains(name)) {
        SPDLOG_ERROR("SohImGui::AddWindow: Attempting to add duplicate window name %s", name.c_str());
        return;
    }

    customWindows[name] = { .enabled = isEnabled, .drawFunc = drawFunc };

    if (isHidden) {
        hiddenwindowCategories[category].emplace_back(name);
    } else {
        windowCategories[category].emplace_back(name);
    }
}

void EnableWindow(const std::string& name, bool isEnabled) {
    customWindows[name].enabled = isEnabled;
}

Ship::GameOverlay* GetGameOverlay() {
    return overlay;
}

Ship::InputEditor* GetInputEditor() {
    return controller;
}

void ToggleInputEditorWindow(bool isOpen) {
    if (isOpen) {
        controller->Open();
    } else {
        controller->Close();
    }
}

void ToggleStatisticsWindow(bool isOpen) {
    statsWindowOpen = isOpen;
}

std::shared_ptr<Ship::Console> GetConsole() {
    return console;
}

void ToggleConsoleWindow(bool isOpen) {
    if (isOpen) {
        console->Open();
    } else {
        console->Close();
    }
}

void DispatchConsoleCommand(const std::string& line) {
    console->Dispatch(line);
}

void RequestCvarSaveOnNextTick() {
    needs_save = true;
}

ImTextureID GetTextureByName(const std::string& name) {
    return GetTextureByID(DefaultAssets[name]->textureId);
}

ImTextureID GetTextureByID(int id) {
#ifdef ENABLE_DX11
    if (impl.backend == Backend::DX11) {
        return gfx_d3d11_get_texture_by_id(id);
    }
#endif
#ifdef __APPLE__
    if (impl.metal.window) {
        return gfx_metal_get_texture_by_id(id);
    }
#endif
#ifdef __WIIU__
    if (impl.backend == Backend::GX2) {
        return gfx_gx2_texture_for_imgui(id);
    }
#endif

    return reinterpret_cast<ImTextureID>(id);
}

void LoadResource(const std::string& name, const std::string& path, const ImVec4& tint) {
    GfxRenderingAPI* api = gfx_get_current_rendering_api();
    const auto res = static_cast<Ship::Texture*>(Window::GetInstance()->GetResourceManager()->LoadResource(path).get());

    std::vector<uint8_t> texBuffer;
    texBuffer.reserve(res->Width * res->Height * 4);

    switch (res->Type) {
        case Ship::TextureType::RGBA32bpp:
            texBuffer.assign(res->ImageData, res->ImageData + (res->Width * res->Height * 4));
            break;
        case Ship::TextureType::GrayscaleAlpha8bpp:
            for (int32_t i = 0; i < res->Width * res->Height; i++) {
                uint8_t ia = res->ImageData[i];
                uint8_t color = ((ia >> 4) & 0xF) * 255 / 15;
                uint8_t alpha = (ia & 0xF) * 255 / 15;
                texBuffer.push_back(color);
                texBuffer.push_back(color);
                texBuffer.push_back(color);
                texBuffer.push_back(alpha);
            }
            break;
        default:
            // TODO convert other image types
            SPDLOG_WARN("SohImGui::LoadResource: Attempting to load unsupporting image type %s", path.c_str());
            return;
    }

    for (size_t pixel = 0; pixel < texBuffer.size() / 4; pixel++) {
        texBuffer[pixel * 4 + 0] *= tint.x;
        texBuffer[pixel * 4 + 1] *= tint.y;
        texBuffer[pixel * 4 + 2] *= tint.z;
        texBuffer[pixel * 4 + 3] *= tint.w;
    }

    const auto asset = new GameAsset{ api->new_texture() };

    api->select_texture(0, asset->textureId);
    api->set_sampler_parameters(0, false, 0, 0);
    api->upload_texture(texBuffer.data(), res->Width, res->Height);

    DefaultAssets[name] = asset;
}

void setCursorVisibility(bool visible) {
    Window::GetInstance()->SetCursorVisibility(visible);
}

void BeginGroupPanel(const char* name, const ImVec2& size) {
    ImGui::BeginGroup();

    // auto cursorPos = ImGui::GetCursorScreenPos();
    auto itemSpacing = ImGui::GetStyle().ItemSpacing;
    ImGui::PushStyleVar(ImGuiStyleVar_FramePadding, ImVec2(0.0f, 0.0f));
    ImGui::PushStyleVar(ImGuiStyleVar_ItemSpacing, ImVec2(0.0f, 0.0f));

    auto frameHeight = ImGui::GetFrameHeight();
    ImGui::BeginGroup();

    ImVec2 effectiveSize = size;
    if (size.x < 0.0f) {
        effectiveSize.x = ImGui::GetContentRegionAvail().x;
    } else {
        effectiveSize.x = size.x;
    }
    ImGui::Dummy(ImVec2(effectiveSize.x, 0.0f));

    ImGui::Dummy(ImVec2(frameHeight * 0.5f, 0.0f));
    ImGui::SameLine(0.0f, 0.0f);
    ImGui::BeginGroup();
    ImGui::Dummy(ImVec2(frameHeight * 0.5f, 0.0f));
    ImGui::SameLine(0.0f, 0.0f);
    ImGui::TextUnformatted(name);
    auto labelMin = ImGui::GetItemRectMin();
    auto labelMax = ImGui::GetItemRectMax();
    ImGui::SameLine(0.0f, 0.0f);
    ImGui::Dummy(ImVec2(0.0, frameHeight + itemSpacing.y));
    ImGui::BeginGroup();

    // ImGui::GetWindowDrawList()->AddRect(labelMin, labelMax, IM_COL32(255, 0, 255, 255));

    ImGui::PopStyleVar(2);

#if IMGUI_VERSION_NUM >= 17301
    ImGui::GetCurrentWindow()->ContentRegionRect.Max.x -= frameHeight * 0.5f;
    ImGui::GetCurrentWindow()->WorkRect.Max.x -= frameHeight * 0.5f;
    ImGui::GetCurrentWindow()->InnerRect.Max.x -= frameHeight * 0.5f;
#else
    ImGui::GetCurrentWindow()->ContentsRegionRect.Max.x -= frameHeight * 0.5f;
#endif
    ImGui::GetCurrentWindow()->Size.x -= frameHeight;

    auto itemWidth = ImGui::CalcItemWidth();
    ImGui::PushItemWidth(ImMax(0.0f, itemWidth - frameHeight));
    s_GroupPanelLabelStack.push_back(ImRect(labelMin, labelMax));
}

void EndGroupPanel(float minHeight) {
    ImGui::PopItemWidth();

    auto itemSpacing = ImGui::GetStyle().ItemSpacing;

    ImGui::PushStyleVar(ImGuiStyleVar_FramePadding, ImVec2(0.0f, 0.0f));
    ImGui::PushStyleVar(ImGuiStyleVar_ItemSpacing, ImVec2(0.0f, 0.0f));

    auto frameHeight = ImGui::GetFrameHeight();

    ImGui::EndGroup();

    // ImGui::GetWindowDrawList()->AddRectFilled(ImGui::GetItemRectMin(), ImGui::GetItemRectMax(), IM_COL32(0, 255, 0,
    // 64), 4.0f);

    ImGui::EndGroup();

    ImGui::SameLine(0.0f, 0.0f);
    ImGui::Dummy(ImVec2(frameHeight * 0.5f, 0.0f));
    ImGui::Dummy(ImVec2(0.0, std::max(frameHeight - frameHeight * 0.5f - itemSpacing.y, minHeight)));

    ImGui::EndGroup();

    auto itemMin = ImGui::GetItemRectMin();
    auto itemMax = ImGui::GetItemRectMax();
    // ImGui::GetWindowDrawList()->AddRectFilled(itemMin, itemMax, IM_COL32(255, 0, 0, 64), 4.0f);

    auto labelRect = s_GroupPanelLabelStack.back();
    s_GroupPanelLabelStack.pop_back();

    ImVec2 halfFrame = ImVec2(frameHeight * 0.25f, frameHeight) * 0.5f;
    ImRect frameRect = ImRect(itemMin + halfFrame, itemMax - ImVec2(halfFrame.x, 0.0f));
    labelRect.Min.x -= itemSpacing.x;
    labelRect.Max.x += itemSpacing.x;
    for (int i = 0; i < 4; ++i) {
        switch (i) {
                // left half-plane
            case 0:
                ImGui::PushClipRect(ImVec2(-FLT_MAX, -FLT_MAX), ImVec2(labelRect.Min.x, FLT_MAX), true);
                break;
                // right half-plane
            case 1:
                ImGui::PushClipRect(ImVec2(labelRect.Max.x, -FLT_MAX), ImVec2(FLT_MAX, FLT_MAX), true);
                break;
                // top
            case 2:
                ImGui::PushClipRect(ImVec2(labelRect.Min.x, -FLT_MAX), ImVec2(labelRect.Max.x, labelRect.Min.y), true);
                break;
                // bottom
            case 3:
                ImGui::PushClipRect(ImVec2(labelRect.Min.x, labelRect.Max.y), ImVec2(labelRect.Max.x, FLT_MAX), true);
                break;
        }

        ImGui::GetWindowDrawList()->AddRect(frameRect.Min, frameRect.Max,
                                            ImColor(ImGui::GetStyleColorVec4(ImGuiCol_Border)), halfFrame.x);

        ImGui::PopClipRect();
    }

    ImGui::PopStyleVar(2);

#if IMGUI_VERSION_NUM >= 17301
    ImGui::GetCurrentWindow()->ContentRegionRect.Max.x += frameHeight * 0.5f;
    ImGui::GetCurrentWindow()->WorkRect.Max.x += frameHeight * 0.5f;
    ImGui::GetCurrentWindow()->InnerRect.Max.x += frameHeight * 0.5f;
#else
    ImGui::GetCurrentWindow()->ContentsRegionRect.Max.x += frameHeight * 0.5f;
#endif
    ImGui::GetCurrentWindow()->Size.x += frameHeight;

    ImGui::Dummy(ImVec2(0.0f, 0.0f));

    ImGui::EndGroup();
}
} // namespace SohImGui<|MERGE_RESOLUTION|>--- conflicted
+++ resolved
@@ -202,17 +202,13 @@
 #else
         case Backend::SDL:
             SDL_SetHint(SDL_HINT_TOUCH_MOUSE_EVENTS, "1");
-<<<<<<< HEAD
             if (impl.metal.window) {
                 ImGui_ImplSDL2_InitForMetal(static_cast<SDL_Window*>(impl.metal.window));
                 break;
             }
 
+            SDL_SetHint(SDL_HINT_JOYSTICK_ALLOW_BACKGROUND_EVENTS, "1");
             ImGui_ImplSDL2_InitForOpenGL(static_cast<SDL_Window*>(impl.opengl.window), impl.opengl.context);
-=======
-            SDL_SetHint(SDL_HINT_JOYSTICK_ALLOW_BACKGROUND_EVENTS, "1");
-            ImGui_ImplSDL2_InitForOpenGL(static_cast<SDL_Window*>(impl.sdl.window), impl.sdl.context);
->>>>>>> d3e42d7f
             break;
 #endif
 #if defined(ENABLE_DX11) || defined(ENABLE_DX12)
